--- conflicted
+++ resolved
@@ -65,21 +65,10 @@
 
         sse = SseServerTransport("/messages/")
 
-<<<<<<< HEAD
-        async def handle_sse(request):
-            async with sse.connect_sse(
-                request.scope, request.receive, request._send
-            ) as streams:
-                await app.run(
-                    streams[0], streams[1], app.create_initialization_options()
-                )
-            return SilentResponse()
-=======
         async def handle_sse(request: Request):
             async with sse.connect_sse(request.scope, request.receive, request._send) as streams:  # type: ignore[reportPrivateUsage]
                 await app.run(streams[0], streams[1], app.create_initialization_options())
             return Response()
->>>>>>> 47d35f0b
 
         starlette_app = Starlette(
             debug=True,
