"""
Handler for OAuth 2.0 Authorization endpoint.

Corresponds to TypeScript file: src/server/auth/handlers/authorize.ts
"""

<<<<<<< HEAD
from typing import Literal
from urllib.parse import urlencode, urlparse, urlunparse

from pydantic import AnyHttpUrl, AnyUrl, BaseModel, Field, ValidationError
=======
from typing import Callable, Literal, Optional, Union
from urllib.parse import parse_qs, urlencode, urlparse, urlunparse

from pydantic import AnyHttpUrl, AnyUrl, BaseModel, Field, RootModel, ValidationError
from starlette.datastructures import FormData, QueryParams
>>>>>>> 5e7a0bf8
from starlette.requests import Request
from starlette.responses import RedirectResponse, Response

from mcp.server.auth.errors import (
    InvalidClientError,
    InvalidRequestError,
    OAuthError,
    stringify_pydantic_error,
)
<<<<<<< HEAD
from mcp.server.auth.handlers.types import HandlerFn
from mcp.server.auth.provider import AuthorizationParams, OAuthServerProvider


class AuthorizationRequest(BaseModel):
    """
    Model for the authorization request parameters.

    Corresponds to request schema in authorizationHandler in
    src/server/auth/handlers/authorize.ts
    """

    client_id: str = Field(..., description="The client ID")
    redirect_uri: AnyHttpUrl | None = Field(
        ..., description="URL to redirect to after authorization"
    )

=======
from mcp.server.auth.provider import AuthorizationParams, OAuthServerProvider, construct_redirect_uri
from mcp.shared.auth import OAuthClientInformationFull
from mcp.server.auth.json_response import PydanticJSONResponse

import logging

logger = logging.getLogger(__name__)


class AuthorizationRequest(BaseModel):
    # See https://datatracker.ietf.org/doc/html/rfc6749#section-4.1.1
    client_id: str = Field(..., description="The client ID")
    redirect_uri: AnyHttpUrl | None = Field(
        None, description="URL to redirect to after authorization"
    )

    # see OAuthClientMetadata; we only support `code`
>>>>>>> 5e7a0bf8
    response_type: Literal["code"] = Field(
        ..., description="Must be 'code' for authorization code flow"
    )
    code_challenge: str = Field(..., description="PKCE code challenge")
    code_challenge_method: Literal["S256"] = Field(
<<<<<<< HEAD
        "S256", description="PKCE code challenge method"
    )
    state: str | None = Field(None, description="Optional state parameter")
    scope: str | None = Field(None, description="Optional scope parameter")

    class Config:
        extra = "ignore"


def validate_scope(requested_scope: str | None, scope: str | None) -> list[str] | None:
=======
        "S256", description="PKCE code challenge method, must be S256"
    )
    state: Optional[str] = Field(None, description="Optional state parameter")
    scope: Optional[str] = Field(
        None,
        description="Optional scope; if specified, should be "
        "a space-separated list of scope strings",
    )
    


def validate_scope(
    requested_scope: str | None, client: OAuthClientInformationFull
) -> list[str] | None:
>>>>>>> 5e7a0bf8
    if requested_scope is None:
        return None
    requested_scopes = requested_scope.split(" ")
    allowed_scopes = [] if scope is None else scope.split(" ")
    for scope in requested_scopes:
        if scope not in allowed_scopes:
            raise InvalidRequestError(f"Client was not registered with scope {scope}")
    return requested_scopes


def validate_redirect_uri(
<<<<<<< HEAD
    redirect_uri: AnyHttpUrl | None, redirect_uris: list[AnyHttpUrl]
) -> AnyHttpUrl:
    if not redirect_uris:
        raise InvalidClientError("Client has no registered redirect URIs")

    if redirect_uri is not None:
        # Validate redirect_uri against client's registered redirect URIs
        if redirect_uri not in redirect_uris:
=======
    redirect_uri: AnyHttpUrl | None, client: OAuthClientInformationFull
) -> AnyHttpUrl:
    if redirect_uri is not None:
        # Validate redirect_uri against client's registered redirect URIs
        if redirect_uri not in client.redirect_uris:
>>>>>>> 5e7a0bf8
            raise InvalidRequestError(
                f"Redirect URI '{redirect_uri}' not registered for client"
            )
        return redirect_uri
<<<<<<< HEAD
    elif len(redirect_uris) == 1:
        return redirect_uris[0]
=======
    elif len(client.redirect_uris) == 1:
        return client.redirect_uris[0]
>>>>>>> 5e7a0bf8
    else:
        raise InvalidRequestError(
            "redirect_uri must be specified when client has multiple registered URIs"
        )
<<<<<<< HEAD


def create_authorization_handler(provider: OAuthServerProvider) -> HandlerFn:
    """
    Create a handler for the OAuth 2.0 Authorization endpoint.

    Corresponds to authorizationHandler in src/server/auth/handlers/authorize.ts

    """

=======
ErrorCode = Literal[
        "invalid_request",
        "unauthorized_client",
        "access_denied",
        "unsupported_response_type",
        "invalid_scope",
        "server_error",
        "temporarily_unavailable"
    ]
class ErrorResponse(BaseModel):
    error: ErrorCode
    error_description: str
    error_uri: Optional[AnyUrl] = None
    # must be set if provided in the request
    state: Optional[str]

def best_effort_extract_string(key: str, params: None | FormData | QueryParams) -> Optional[str]:
    if params is None:
        return None
    value = params.get(key)
    if isinstance(value, str):
        return value
    return None

class AnyHttpUrlModel(RootModel):
    root: AnyHttpUrl


def create_authorization_handler(provider: OAuthServerProvider) -> Callable:
>>>>>>> 5e7a0bf8
    async def authorization_handler(request: Request) -> Response:
        # implements authorization requests for grant_type=code;
        # see https://datatracker.ietf.org/doc/html/rfc6749#section-4.1.1

        state = None
        redirect_uri = None
        client = None
        params = None

        async def error_response(error: ErrorCode, error_description: str, attempt_load_client: bool = True):
            nonlocal client, redirect_uri, state
            if client is None and attempt_load_client:
                # make last-ditch attempt to load the client
                client_id = best_effort_extract_string("client_id", params)
                client = client_id and await provider.clients_store.get_client(client_id)
            if redirect_uri is None and client:
                # make last-ditch effort to load the redirect uri
                if params is not None and "redirect_uri" not in params:
                    raw_redirect_uri = None
                else:
                    raw_redirect_uri = AnyHttpUrlModel.model_validate(best_effort_extract_string("redirect_uri", params)).root
                try:
                    redirect_uri = validate_redirect_uri(raw_redirect_uri, client)
                except (ValidationError, InvalidRequestError):
                    pass
            if state is None:
                # make last-ditch effort to load state
                state = best_effort_extract_string("state", params)

            error_resp = ErrorResponse(
                error=error,
                error_description=error_description,
                state=state,
            )

            if redirect_uri and client:
                return RedirectResponse(
                    url=construct_redirect_uri(str(redirect_uri), **error_resp.model_dump(exclude_none=True)),
                    status_code=302,
                    headers={"Cache-Control": "no-store"},
                )
            else:
                return PydanticJSONResponse(
                    status_code=400,
                    content=error_resp,
                    headers={"Cache-Control": "no-store"},
                )
        
        try:
            # Parse request parameters
            if request.method == "GET":
                # Convert query_params to dict for pydantic validation
                params = request.query_params
            else:
                # Parse form data for POST requests
                params = await request.form()
                
            # Save state if it exists, even before validation
            state = best_effort_extract_string("state", params)
                
            try:
                auth_request = AuthorizationRequest.model_validate(params)
<<<<<<< HEAD
        except ValidationError as e:
            raise InvalidRequestError(str(e))

        # Get client information
        client = await provider.clients_store.get_client(auth_request.client_id)

        if not client:
            raise InvalidClientError(f"Client ID '{auth_request.client_id}' not found")

        # do validation which is dependent on the client configuration
        redirect_uri = validate_redirect_uri(
            auth_request.redirect_uri, client.redirect_uris
        )
        scopes = validate_scope(auth_request.scope, client.scope)

        auth_params = AuthorizationParams(
            state=auth_request.state,
            scopes=scopes,
            code_challenge=auth_request.code_challenge,
            redirect_uri=redirect_uri,
        )

        response = RedirectResponse(
            url="", status_code=302, headers={"Cache-Control": "no-store"}
        )

        try:
            # Let the provider handle the authorization flow
            await provider.authorize(client, auth_params, response)

            return response
        except Exception as e:
            return RedirectResponse(
                url=create_error_redirect(redirect_uri, e, auth_request.state),
                status_code=302,
                headers={"Cache-Control": "no-store"},
            )
=======
                state = auth_request.state  # Update with validated state
            except ValidationError as validation_error:
                error: ErrorCode = "invalid_request"
                for e in validation_error.errors():
                    if e['loc'] == ('response_type',) and e['type'] == 'literal_error':
                        error = "unsupported_response_type"
                        break
                return await error_response(error, stringify_pydantic_error(validation_error))

            # Get client information
            client = await provider.clients_store.get_client(auth_request.client_id)
            if not client:
                # For client_id validation errors, return direct error (no redirect)
                return await error_response(
                    error="invalid_request",
                    error_description=f"Client ID '{auth_request.client_id}' not found",
                    attempt_load_client=False,
                )

                
            # Validate redirect_uri against client's registered URIs
            try:
                redirect_uri = validate_redirect_uri(auth_request.redirect_uri, client)
            except InvalidRequestError as validation_error:
                # For redirect_uri validation errors, return direct error (no redirect)
                return await error_response(
                    error="invalid_request",
                    error_description=validation_error.message,
                )
                
            # Validate scope - for scope errors, we can redirect
            try:
                scopes = validate_scope(auth_request.scope, client)
            except InvalidRequestError as validation_error:
                # For scope errors, redirect with error parameters
                return await error_response(
                    error="invalid_scope",
                    error_description=validation_error.message,
                )
                
            # Setup authorization parameters
            auth_params = AuthorizationParams(
                state=state,
                scopes=scopes,
                code_challenge=auth_request.code_challenge,
                redirect_uri=redirect_uri,
            )
            
            # Let the provider pick the next URI to redirect to
            response = RedirectResponse(
                url="", status_code=302, headers={"Cache-Control": "no-store"}
            )
            response.headers["location"] = await provider.authorize(
                client, auth_params
            )
            return response
                
        except Exception as validation_error:
            # Catch-all for unexpected errors
            logger.exception("Unexpected error in authorization_handler", exc_info=validation_error)
            return await error_response(error="server_error", error_description="An unexpected error occurred")
>>>>>>> 5e7a0bf8

    return authorization_handler


def create_error_redirect(
<<<<<<< HEAD
    redirect_uri: AnyUrl, error: Exception, state: str | None
) -> str:
    parsed_uri = urlparse(str(redirect_uri))
    if isinstance(error, OAuthError):
        query_params = {"error": error.error_code, "error_description": str(error)}
    else:
        query_params = {
            "error": "internal_error",
            "error_description": "An unknown error occurred",
        }
    # TODO: should we add error_uri?
    # if error.error_uri:
    #     query_params["error_uri"] = str(error.error_uri)
    if state:
        query_params["state"] = state
=======
    redirect_uri: AnyUrl, error: Union[Exception, ErrorResponse]
) -> str:
    parsed_uri = urlparse(str(redirect_uri))
    
    if isinstance(error, ErrorResponse):
        # Convert ErrorResponse to dict
        error_dict = error.model_dump(exclude_none=True)
        query_params = {}
        for key, value in error_dict.items():
            if value is not None:
                if key == "error_uri" and hasattr(value, "__str__"):
                    query_params[key] = str(value)
                else:
                    query_params[key] = value
                    
    elif isinstance(error, OAuthError):
        query_params = {"error": error.error_code, "error_description": str(error)}
    else:
        query_params = {
            "error": "server_error",
            "error_description": "An unknown error occurred",
        }
>>>>>>> 5e7a0bf8

    new_query = urlencode(query_params)
    if parsed_uri.query:
        new_query = f"{parsed_uri.query}&{new_query}"

    return urlunparse(parsed_uri._replace(query=new_query))<|MERGE_RESOLUTION|>--- conflicted
+++ resolved
@@ -4,18 +4,11 @@
 Corresponds to TypeScript file: src/server/auth/handlers/authorize.ts
 """
 
-<<<<<<< HEAD
-from typing import Literal
-from urllib.parse import urlencode, urlparse, urlunparse
-
-from pydantic import AnyHttpUrl, AnyUrl, BaseModel, Field, ValidationError
-=======
 from typing import Callable, Literal, Optional, Union
 from urllib.parse import parse_qs, urlencode, urlparse, urlunparse
 
 from pydantic import AnyHttpUrl, AnyUrl, BaseModel, Field, RootModel, ValidationError
 from starlette.datastructures import FormData, QueryParams
->>>>>>> 5e7a0bf8
 from starlette.requests import Request
 from starlette.responses import RedirectResponse, Response
 
@@ -25,25 +18,6 @@
     OAuthError,
     stringify_pydantic_error,
 )
-<<<<<<< HEAD
-from mcp.server.auth.handlers.types import HandlerFn
-from mcp.server.auth.provider import AuthorizationParams, OAuthServerProvider
-
-
-class AuthorizationRequest(BaseModel):
-    """
-    Model for the authorization request parameters.
-
-    Corresponds to request schema in authorizationHandler in
-    src/server/auth/handlers/authorize.ts
-    """
-
-    client_id: str = Field(..., description="The client ID")
-    redirect_uri: AnyHttpUrl | None = Field(
-        ..., description="URL to redirect to after authorization"
-    )
-
-=======
 from mcp.server.auth.provider import AuthorizationParams, OAuthServerProvider, construct_redirect_uri
 from mcp.shared.auth import OAuthClientInformationFull
 from mcp.server.auth.json_response import PydanticJSONResponse
@@ -61,24 +35,11 @@
     )
 
     # see OAuthClientMetadata; we only support `code`
->>>>>>> 5e7a0bf8
     response_type: Literal["code"] = Field(
         ..., description="Must be 'code' for authorization code flow"
     )
     code_challenge: str = Field(..., description="PKCE code challenge")
     code_challenge_method: Literal["S256"] = Field(
-<<<<<<< HEAD
-        "S256", description="PKCE code challenge method"
-    )
-    state: str | None = Field(None, description="Optional state parameter")
-    scope: str | None = Field(None, description="Optional scope parameter")
-
-    class Config:
-        extra = "ignore"
-
-
-def validate_scope(requested_scope: str | None, scope: str | None) -> list[str] | None:
-=======
         "S256", description="PKCE code challenge method, must be S256"
     )
     state: Optional[str] = Field(None, description="Optional state parameter")
@@ -87,17 +48,15 @@
         description="Optional scope; if specified, should be "
         "a space-separated list of scope strings",
     )
-    
 
 
 def validate_scope(
     requested_scope: str | None, client: OAuthClientInformationFull
 ) -> list[str] | None:
->>>>>>> 5e7a0bf8
     if requested_scope is None:
         return None
     requested_scopes = requested_scope.split(" ")
-    allowed_scopes = [] if scope is None else scope.split(" ")
+    allowed_scopes = [] if client.scope is None else client.scope.split(" ")
     for scope in requested_scopes:
         if scope not in allowed_scopes:
             raise InvalidRequestError(f"Client was not registered with scope {scope}")
@@ -105,49 +64,22 @@
 
 
 def validate_redirect_uri(
-<<<<<<< HEAD
-    redirect_uri: AnyHttpUrl | None, redirect_uris: list[AnyHttpUrl]
-) -> AnyHttpUrl:
-    if not redirect_uris:
-        raise InvalidClientError("Client has no registered redirect URIs")
-
-    if redirect_uri is not None:
-        # Validate redirect_uri against client's registered redirect URIs
-        if redirect_uri not in redirect_uris:
-=======
     redirect_uri: AnyHttpUrl | None, client: OAuthClientInformationFull
 ) -> AnyHttpUrl:
     if redirect_uri is not None:
         # Validate redirect_uri against client's registered redirect URIs
         if redirect_uri not in client.redirect_uris:
->>>>>>> 5e7a0bf8
             raise InvalidRequestError(
                 f"Redirect URI '{redirect_uri}' not registered for client"
             )
         return redirect_uri
-<<<<<<< HEAD
-    elif len(redirect_uris) == 1:
-        return redirect_uris[0]
-=======
     elif len(client.redirect_uris) == 1:
         return client.redirect_uris[0]
->>>>>>> 5e7a0bf8
     else:
         raise InvalidRequestError(
             "redirect_uri must be specified when client has multiple registered URIs"
         )
-<<<<<<< HEAD
-
-
-def create_authorization_handler(provider: OAuthServerProvider) -> HandlerFn:
-    """
-    Create a handler for the OAuth 2.0 Authorization endpoint.
-
-    Corresponds to authorizationHandler in src/server/auth/handlers/authorize.ts
-
-    """
-
-=======
+
 ErrorCode = Literal[
         "invalid_request",
         "unauthorized_client",
@@ -157,6 +89,7 @@
         "server_error",
         "temporarily_unavailable"
     ]
+
 class ErrorResponse(BaseModel):
     error: ErrorCode
     error_description: str
@@ -177,7 +110,6 @@
 
 
 def create_authorization_handler(provider: OAuthServerProvider) -> Callable:
->>>>>>> 5e7a0bf8
     async def authorization_handler(request: Request) -> Response:
         # implements authorization requests for grant_type=code;
         # see https://datatracker.ietf.org/doc/html/rfc6749#section-4.1.1
@@ -240,45 +172,6 @@
                 
             try:
                 auth_request = AuthorizationRequest.model_validate(params)
-<<<<<<< HEAD
-        except ValidationError as e:
-            raise InvalidRequestError(str(e))
-
-        # Get client information
-        client = await provider.clients_store.get_client(auth_request.client_id)
-
-        if not client:
-            raise InvalidClientError(f"Client ID '{auth_request.client_id}' not found")
-
-        # do validation which is dependent on the client configuration
-        redirect_uri = validate_redirect_uri(
-            auth_request.redirect_uri, client.redirect_uris
-        )
-        scopes = validate_scope(auth_request.scope, client.scope)
-
-        auth_params = AuthorizationParams(
-            state=auth_request.state,
-            scopes=scopes,
-            code_challenge=auth_request.code_challenge,
-            redirect_uri=redirect_uri,
-        )
-
-        response = RedirectResponse(
-            url="", status_code=302, headers={"Cache-Control": "no-store"}
-        )
-
-        try:
-            # Let the provider handle the authorization flow
-            await provider.authorize(client, auth_params, response)
-
-            return response
-        except Exception as e:
-            return RedirectResponse(
-                url=create_error_redirect(redirect_uri, e, auth_request.state),
-                status_code=302,
-                headers={"Cache-Control": "no-store"},
-            )
-=======
                 state = auth_request.state  # Update with validated state
             except ValidationError as validation_error:
                 error: ErrorCode = "invalid_request"
@@ -340,29 +233,11 @@
             # Catch-all for unexpected errors
             logger.exception("Unexpected error in authorization_handler", exc_info=validation_error)
             return await error_response(error="server_error", error_description="An unexpected error occurred")
->>>>>>> 5e7a0bf8
 
     return authorization_handler
 
 
 def create_error_redirect(
-<<<<<<< HEAD
-    redirect_uri: AnyUrl, error: Exception, state: str | None
-) -> str:
-    parsed_uri = urlparse(str(redirect_uri))
-    if isinstance(error, OAuthError):
-        query_params = {"error": error.error_code, "error_description": str(error)}
-    else:
-        query_params = {
-            "error": "internal_error",
-            "error_description": "An unknown error occurred",
-        }
-    # TODO: should we add error_uri?
-    # if error.error_uri:
-    #     query_params["error_uri"] = str(error.error_uri)
-    if state:
-        query_params["state"] = state
-=======
     redirect_uri: AnyUrl, error: Union[Exception, ErrorResponse]
 ) -> str:
     parsed_uri = urlparse(str(redirect_uri))
@@ -385,7 +260,6 @@
             "error": "server_error",
             "error_description": "An unknown error occurred",
         }
->>>>>>> 5e7a0bf8
 
     new_query = urlencode(query_params)
     if parsed_uri.query:
