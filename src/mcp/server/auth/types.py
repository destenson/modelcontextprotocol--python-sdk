--- conflicted
+++ resolved
@@ -4,11 +4,8 @@
 Corresponds to TypeScript file: src/server/auth/types.ts
 """
 
-<<<<<<< HEAD
-=======
 from typing import List, Optional
 
->>>>>>> 5e7a0bf8
 from pydantic import BaseModel
 
 
@@ -21,14 +18,9 @@
 
     token: str
     client_id: str
-<<<<<<< HEAD
-    scopes: list[str]
-    expires_at: int | None = None
-    user_id: str | None = None
+    scopes: List[str]
+    expires_at: Optional[int] = None
+    user_id: Optional[str] = None
 
     class Config:
-        extra = "ignore"
-=======
-    scopes: List[str]
-    expires_at: Optional[int] = None
->>>>>>> 5e7a0bf8
+        extra = "ignore"